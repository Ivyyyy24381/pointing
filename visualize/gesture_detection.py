--- conflicted
+++ resolved
@@ -50,14 +50,8 @@
         # Data storage (using pandas DataFrame)
         self.data = pd.DataFrame(columns=[
             'frame', 'gesture_duration', 'pointing_count', 'pointing_arm',
-<<<<<<< HEAD
-            'eye_to_wrist', 'shoulder_to_wrist', 'elbow_to_wrist', 'nose_to_wrist',
-            'wrist_to_index','eye_to_index','shoulder_to_index','elbow_to_index','nose_to_index',
-            'wrist_location', 'landmarks', 'landmarks_3d'
-=======
             'eye_to_wrist', 'shoulder_to_wrist', 'elbow_to_wrist', 'nose_to_wrist', 'wrist_to_index',
             'wrist_location', 'handedness', 'landmarks', 'landmarks_3d', 'confidence'
->>>>>>> 43710bcb
         ])
 
         
@@ -133,20 +127,6 @@
                 'gesture_duration': gesture_duration,
                 'pointing_count': self.pointing_count,
                 'pointing_arm': pointing_arm,
-<<<<<<< HEAD
-                'eye_to_wrist': [vectors['eye_to_wrist']],
-                'shoulder_to_wrist': [vectors['shoulder_to_wrist']],
-                'elbow_to_wrist': [vectors['elbow_to_wrist']],
-                'nose_to_wrist': [vectors['nose_to_wrist']],
-                'wrist_to_index':[vectors['wrist_to_index']],
-                'eye_to_index':[vectors['eye_to_index']],
-                'shoulder_to_index':[vectors['shoulder_to_index']],
-                'elbow_to_index':[vectors['elbow_to_index']],
-                'nose_to_index':[vectors['nose_to_index']],
-                'wrist_location': wrist_location, 
-                'landmarks': landmarks_2d,
-                'landmarks_3d': landmarks_3d
-=======
                 'eye_to_wrist': vectors['eye_to_wrist'].tolist() if vectors['eye_to_wrist'] is not None else [None, None, None],
                 'shoulder_to_wrist': vectors['shoulder_to_wrist'].tolist() if vectors['shoulder_to_wrist'] is not None else [None, None, None],
                 'elbow_to_wrist': vectors['elbow_to_wrist'].tolist() if vectors['elbow_to_wrist'] is not None else [None, None, None],
@@ -156,7 +136,6 @@
                 'landmarks': [landmarks_2d],
                 'landmarks_3d': [landmarks_3d_cam],
                 'confidence': confidence
->>>>>>> 43710bcb
             }
         else:
             new_row = {
@@ -530,11 +509,7 @@
             # Flip image horizontally if necessary, else remove the flip
             # image = cv2.flip(image, 1)
             height, width, channels = image.shape
-<<<<<<< HEAD
-            crop_img = image[0:height * 4 //8, :]
-=======
             crop_img = image[0:height *7 //8, :]
->>>>>>> 43710bcb
             
             processed_image = self.process_frame(crop_img)
             # cv2.imshow('Pointing Gesture Detection', processed_image)
